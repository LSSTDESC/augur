import numpy as np
import matplotlib.pyplot as plt
from matplotlib.collections import EllipseCollection
from astropy.table import Table
from scipy.stats import norm, chi2
from augur.utils.config_io import parse_config
import os


def postprocess(config):
    """
    Generates postprocessing plots and Figure
    of Merit based on the configuration passed

    Parameters:
    -------
    config : dict
        The yaml parsed dictional of the input yaml file
    """
    config = parse_config(config)
    pconfig = config["postprocess"]
    try:
        fid_params = Table.read(config["fisher"]["fid_output"], format='ascii')
    except FileNotFoundError:
        print("Obtain a fiducial file first by running get_fisher_matrix \
               or provide your own text file.")
    var_params = config["fisher"]["var_pars"]
    try:
        fisher = np.loadtxt(config["fisher"]["output"])
    except FileNotFoundError:
        print("Obtain a Fisher matrix first via analyze or provide your own text file.")
    npars = fisher.shape[0]
    keys = np.array(var_params)
    outdir = config["postprocess"]["outdir"]

    if "labels" not in pconfig.keys():
        labels = keys
    else:
        labels = pconfig["labels"]
    xsize, ysize = pconfig["size"] if "size" in pconfig.keys() else (48, 48)

    if "centers" in pconfig.keys():
        centers = pconfig["centers"]
    else:
        # Setting the centers at the fiducial values of the parameters
        centers = np.zeros(npars)
        ind = 0
        for key in fid_params.keys():
            if key in var_params:
                centers[ind] = fid_params[key]
                ind += 1

    lw = pconfig["linewidth"] if "linewidth" in pconfig.keys() else 1
    ls = pconfig["linestyle"] if "linestyle" in pconfig.keys() else "-"
    edgecolors = pconfig["linecolor"] if "linecolor" in pconfig.keys() else "k"
    facecolors = pconfig["facecolor"] if "facecolor" in pconfig.keys() else "none"
    CL = pconfig["CL"] if "CL" in pconfig else [0.68,]
    if not isinstance(CL, list):
        CL = [CL,]
    f, ax = plt.subplots(npars, npars, figsize=(xsize, ysize))

    try:
        inv_cache = np.linalg.inv(fisher)
    except np.linalg.LinAlgError:
        print("Fisher matrix non-invertible -- quitting...")

    for i in range(npars):
        i_key = labels[i]
        for j in range(i+1, npars):
            j_key = labels[j]
            print(i_key, j_key)
            inv_fisher = np.zeros((2, 2))
            inv_fisher[0, 0] = inv_cache[i, i]
            inv_fisher[0, 1] = inv_cache[i, j]
            inv_fisher[1, 0] = inv_cache[j, i]
            inv_fisher[1, 1] = inv_cache[j, j]
            alpha_count = 1.0
            for cl in CL:
                sig0, sig1 = draw_fisher_ellipses(ax[j, i], inv_fisher, facecolors,
                                                  edgecolors, ls, lw,
                                                  mu=(centers[i], centers[j]),
                                                  CL=cl, alpha=alpha_count)
                alpha_count -= 0.4
            # Create the 1D histogram for i, i
            if j == i+1:
                xarr = np.linspace(centers[i]-5*sig0,
                                   centers[i]+5*sig0, 200)
                ax[i, i].plot(xarr, norm.pdf(xarr, centers[i], sig0))
            ax[j, i].set_xlim(-sig0+centers[i], sig0+centers[i])
            ax[j, i].set_ylim(-sig1+centers[j], sig1+centers[j])
            ax[i, j].set_visible(False)
            if j == npars-1:
                ax[j, i].set_xlabel(i_key)
            if i == 0:
                ax[j, i].set_ylabel(j_key)
    plt.tight_layout()
    f.savefig(pconfig["triangle_plot"])
    if "pairplots" in pconfig.keys():
        pairplots = pconfig["pairplots"]
        npairplots = int(len(pairplots)/2)
    else:
        npairplots = 0
    for i in range(npairplots):
        pair0 = pairplots[2*i].split("(")[1]
        pair1 = pairplots[2*i+1].split(")")[0]
        key1 = f"{pair0}"
        key2 = f"{pair1}"
        if (key1 not in keys) or (key2 not in keys):
            # The selected set of parameters is not in the forecast
            continue
        else:
            f, ax = plt.subplots(1, 1)
            ii = np.where(keys == key1)[0][0]
            jj = np.where(keys == key2)[0][0]
            inv_fisher = np.zeros((2, 2))
            inv_fisher[0, 0] = inv_cache[ii, ii]
            inv_fisher[0, 1] = inv_cache[ii, jj]
            inv_fisher[1, 0] = inv_cache[jj, ii]
            inv_fisher[1, 1] = inv_cache[jj, jj]
            alpha_count = 1.0
            for cl in CL:
                sig0, sig1 = draw_fisher_ellipses(ax, inv_fisher, facecolors,
                                                  edgecolors, ls, lw,
                                                  mu=(centers[ii], centers[jj]), CL=cl,
                                                  alpha=alpha_count)
                alpha_count -= 0.4
            ax.set_xlim(-sig0+centers[ii], sig0+centers[ii])
            ax.set_ylim(-sig1+centers[jj], sig1+centers[jj])
            ax.set_xlabel(pair0)
            ax.set_ylabel(pair1)
            plt.tight_layout()
            f.savefig(os.path.join(outdir, f"{pair0}--{pair1}.pdf"))

    # w0 -- wa plots are always made
    # iw = np.where(keys == "w0")[0][0]
    # iwa = np.where(keys == "wa")[0][0]
    # sig_w0 = np.sqrt(inv_cache[iw, iw])
    # sig_wa = np.sqrt(inv_cache[iwa, iwa])
    # FOM, FOM2 = get_FoM_all(fisher, iw, iwa, CL)
    # fisher_table = astropy.table.Table([[CL], [FOM], [FOM2], [sig_w0], [sig_wa]],
    #                                    names=("CL", "FoM", "FoM (alt.)",
    #                                           "sigma_w0", "sigma_wa"))
    # fisher_table.write(pconfig["latex_table"], format="latex")
    # Initialize table with column names only
    column_names = ["CL", "FoM", "FoM (alt.)", "sigma_w0", "sigma_wa"]
    fisher_table = astropy.table.Table(names=column_names)

    # Find indices for w0 and wa
    iw = np.where(keys == "w0")[0][0]
    iwa = np.where(keys == "wa")[0][0]
<<<<<<< HEAD
    # Iterate over each CL value
    for cl in CL:
        sig_w0 = np.sqrt(inv_cache[iw, iw])
        sig_wa = np.sqrt(inv_cache[iwa, iwa])
        FOM, FOM2 = get_FoM_all(fisher, iw, iwa, cl)

        fisher_table.add_row([cl, FOM, FOM2, sig_w0, sig_wa])

    # Write the table to a LaTeX file
=======
    sig_w0 = np.sqrt(inv_cache[iw, iw])
    sig_wa = np.sqrt(inv_cache[iwa, iwa])
    FOM, FOM2 = get_FoM_all(fisher, iw, iwa, CL)
    fisher_table = Table([[CL], [FOM], [FOM2], [sig_w0], [sig_wa]],
                         names=("CL", "FoM", "FoM (alt.)",
                                "sigma_w0", "sigma_wa"))
>>>>>>> 299a9821
    fisher_table.write(pconfig["latex_table"], format="latex", overwrite=True)


def draw_fisher_ellipses(ax, inv_F, facecolors, edgecolors, linestyles, linewidth,
                         mu=[0, 0], CL=0.95, alpha=1.0):
    """
    Draw uncertainty ellipses for a set of Fisher matrices.

    All ellipses are drawn with the same center. Contours are scaled
    to enclose a specified probability (CL) assuming Gaussian errors.

    Script copied from: https://github.com/LSSTDESC/Requirements/blob/v1.0.1/notebooks/DETF.ipynb
    Parameters
    ----------
    ax : matplotlib axes
        Where the ellipses should be drawn.
    inv_F : array
        Array of dimensions (2,2) encoding 2x2 inverse of Fisher sub-matrices.
    facecolors : matplotlib.colors.Color
        Matplotlib colors for filling the ellipse interior.
    edgecolors : matplotlib.colors.Color
        Matplotlib colors for drawing the ellipse boundary.
    linestyles : matpolotlib.linestyles
        Matplotlib line styles for drawing the ellipse boundary.
    linewidth : float
        Linewidth of the ellipse
    mu : tuple
        Center coordinates for the ellipse
    CL : float
        Confidence level in the range [0,1] that the ellipses should enclose.
    """
    # Convert CL into covariance scale factor.
    assert CL > 0 and CL < 1
    scale = chi2.ppf(q=CL, df=2)

    # Calculate scaled covariances as inverse of Fisher matrices.
    C = scale * inv_F

    # Calculate the discriminant of each scaled covariance.
    D = np.sqrt((C[0, 0] - C[1, 1]) ** 2 + 4 * C[0, 1] ** 2)

    # Calculate ellipse geometric parameters.
    widths = 2 * np.sqrt(0.5 * (C[0, 0] + C[1, 1] + D))
    heights = 2 * np.sqrt(0.5 * (C[0, 0] + C[1, 1] - D))
    angles = np.rad2deg(0.5 * np.arctan2(2 * C[0, 1], C[0, 0] - C[1, 1]))

    # Build a collection of the ellipses to display.
    ellipses = EllipseCollection(
        widths, heights, angles, units="xy", offsets=mu,
        transOffset=ax.transData, facecolors=facecolors,
        edgecolors=edgecolors, linestyles=linestyles, linewidth=linewidth, alpha=alpha)
    ax.add_collection(ellipses)

    sig0 = np.sqrt(C[0, 0])
    sig1 = np.sqrt(C[1, 1])
    return sig0, sig1


def get_FoM_all(fisher, par1, par2, CL):
    """
    Two alternative ways to get the FoM for a pair of parameters
    (code stolen from https://github.com/CosmoLike/DESC_SRD/blob/master/fisher.py#L274)

    Parameters:
    -----
    fisher : ndarray
        Fisher matrix
    par1 : int
        Index of first parameter
    par2 : int
        Index of second parameter
    CL : float
        Confidence level (between 0 and 1)
    Returns:
    -----
    FOM : float
        Estimate of FoM.
    FOM2 : float
        Alternative estimate of FoM. Choose wisely.
    """
    assert CL > 0 and CL < 1
    scale = chi2.ppf(q=CL, df=2)
    fisher_inv = scale*np.linalg.inv(fisher)
    cov_de = fisher_inv[np.ix_([par1, par2], [par1, par2])]
    FOM = 1./np.sqrt(fisher_inv[par1, par1]*fisher_inv[par2, par2] -
                     fisher_inv[par1, par2]*fisher_inv[par2, par1])
    FOM2 = np.sqrt(np.linalg.det(np.linalg.inv(cov_de)))
    return FOM, FOM2<|MERGE_RESOLUTION|>--- conflicted
+++ resolved
@@ -54,7 +54,7 @@
     ls = pconfig["linestyle"] if "linestyle" in pconfig.keys() else "-"
     edgecolors = pconfig["linecolor"] if "linecolor" in pconfig.keys() else "k"
     facecolors = pconfig["facecolor"] if "facecolor" in pconfig.keys() else "none"
-    CL = pconfig["CL"] if "CL" in pconfig else [0.68,]
+    CL = pconfig["CL"] if "CL" in pconfig.keys() else [0.68,]
     if not isinstance(CL, list):
         CL = [CL,]
     f, ax = plt.subplots(npars, npars, figsize=(xsize, ysize))
@@ -148,7 +148,6 @@
     # Find indices for w0 and wa
     iw = np.where(keys == "w0")[0][0]
     iwa = np.where(keys == "wa")[0][0]
-<<<<<<< HEAD
     # Iterate over each CL value
     for cl in CL:
         sig_w0 = np.sqrt(inv_cache[iw, iw])
@@ -158,14 +157,6 @@
         fisher_table.add_row([cl, FOM, FOM2, sig_w0, sig_wa])
 
     # Write the table to a LaTeX file
-=======
-    sig_w0 = np.sqrt(inv_cache[iw, iw])
-    sig_wa = np.sqrt(inv_cache[iwa, iwa])
-    FOM, FOM2 = get_FoM_all(fisher, iw, iwa, CL)
-    fisher_table = Table([[CL], [FOM], [FOM2], [sig_w0], [sig_wa]],
-                         names=("CL", "FoM", "FoM (alt.)",
-                                "sigma_w0", "sigma_wa"))
->>>>>>> 299a9821
     fisher_table.write(pconfig["latex_table"], format="latex", overwrite=True)
 
 
