--- conflicted
+++ resolved
@@ -1,6 +1,10 @@
-#
-# Data generation module
-#
+"""Data Generation module
+
+This code generates synthetic dataset by cobbling 
+together a suitable configuration file for firecrown
+and then convincing it to generate data. 
+
+"""
 
 import firecrown
 import sacc
@@ -75,12 +79,7 @@
     Returns:
     -------
     config : dict
-<<<<<<< HEAD
        The input dictionary with unwanted keys removed
-
-=======
-       The input dictionary with unwatned keys removed
->>>>>>> 11e18212
     """
 
     def delkeys(dic, keys):
@@ -167,13 +166,8 @@
     config['sacc_data'] = S
 
 
-<<<<<<< HEAD
 def get_noise_power(config, src):
     """ Returns noise power for tracer
-=======
-def getNoisePower(config, src):
-    """Returns noise power for tracer
->>>>>>> 11e18212
 
     Parameters:
     ----------
