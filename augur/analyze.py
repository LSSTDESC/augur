--- conflicted
+++ resolved
@@ -8,30 +8,9 @@
 import firecrown.version as firecrown_version
 from astropy.table import Table
 import warnings
-<<<<<<< HEAD
 import pandas as pd
 
 mnu_norm = 93.14  # eV
-=======
-import os
-
-
-def update_params(sys_pars, new_pars):
-    """Update the parameters in the _sys_pars with the given new parameters.
-
-    Parameters
-    ----------
-    sys_pars : the parameters to be updated
-
-    new_pars : dict
-        Dictionary containing the new parameters
-
-    """
-    if version.parse(firecrown_version.__version__) < version.parse('1.12.0a0'):
-        sys_pars.update(new_pars)
-    else:
-        sys_pars.params.update(new_pars)
->>>>>>> b59cfaf3
 
 
 class Analyze(object):
@@ -367,20 +346,12 @@
                     if labels[i] in pars_fid.keys():
                         _pars.update({labels[i]: x[i]})
                     elif labels[i] in sys_fid.keys():
-<<<<<<< HEAD
                         _sys_pars[labels[i]] = x[i]
-=======
-                        update_params(_sys_pars, {labels[i]: x[i]})
->>>>>>> b59cfaf3
                     elif 'extra_parameters' in pars_fid.keys():
                         if 'camb' in pars_fid['extra_parameters'].keys():
                             if labels[i] in pars_fid['extra_parameters']['camb'].keys():
                                 _pars['extra_parameters']['camb'].update({labels[i]: x[i]})
-<<<<<<< HEAD
                                 _sys_pars[labels[i]] = x[i]
-=======
-                                update_params(_sys_pars, {labels[i]: x[i]})
->>>>>>> b59cfaf3
                     else:
                         raise ValueError(f'Parameter name {labels[i]} not recognized!')
 
@@ -397,11 +368,7 @@
                         if labels[j] in pars_fid.keys():
                             _pars.update({labels[j]: xi[j]})
                         elif labels[j] in sys_fid.keys():
-<<<<<<< HEAD
                             _sys_pars[labels[j]] = xi[j]
-=======
-                            update_params(_sys_pars, {labels[j]: xi[j]})
->>>>>>> b59cfaf3
                         else:
                             raise ValueError(f'Parameter name {labels[j]} not recognized')
                     f_out.append(self.compute_new_theory_vector(_sys_pars, _pars))
@@ -565,7 +532,6 @@
             self.Fij_with_gprior_df = pd.DataFrame(self.Fij_with_gprior)
         return self.Fij_with_gprior
 
-<<<<<<< HEAD
     def add_external_fisher(self, external_fisher, method=None, save_txt=True):
         if self.Fij is None:
             self.get_fisher_matrix(method=method, save_txt=save_txt)
@@ -578,27 +544,6 @@
 
     def get_fisher_matrix(self, method=None, save_txt=True, **kwargs):
         # Compute Fisher matrix assuming Gaussian likelihood (around self.x)
-=======
-    def get_fisher_matrix(self, method='5pt_stencil', save_txt=True):
-        """
-        Compute Fisher matrix assuming Gaussian likelihood (around self.x)
-        and the specified derivative computation method (default is 5pt stencil).
-
-            Parameters:
-            -----------
-        method : string,
-            Method to estimate the derivatives.
-            save_txt : bool,
-                Save files of the Fisher + Gaussian prior matrix and Gaussian prior-only
-
-        Returns:
-        -----------
-            Fij: np.ndarray,
-                Output Fisher matrix
-
-        """
-
->>>>>>> b59cfaf3
         if self.derivatives is None:
             self.get_derivatives(method=method, **kwargs)
         if self.Fij is None:
@@ -641,7 +586,6 @@
 
         return self.Fij
 
-<<<<<<< HEAD
     def get_fisher_bias(self, force=False, method=None, save_txt=True, use_fid=False):
         # Compute Fisher bias following the generalized Amara formalism
         # More details in Bianca's thesis and the note here:
@@ -651,39 +595,6 @@
         # They should have the same ells as the original data-vector
         # and the same length
         import os
-=======
-    def get_fisher_bias(self, force=False, method='5pt_stencil', save_txt=True, use_fid=False):
-        """
-        Compute Fisher bias following the generalized Amara formalism.
-        Check the Augur note in this repository for more details.
-
-        This function allows for the user to
-            provide externally calculated "systematics" angular
-        power spectrum vector, which should have been calculated
-        at the same ells as the original data-vector
-            and this have the same length.
-
-        Parameters:
-            -----------
-        force: bool,
-                If `True` force recalculation of the derivatives.
-
-        method: string,
-            Method to determine the derivatives. Fiducial: 5pt stencil.
-
-        save_txt: bool,
-            Option to save the output to a text file. True by default.
-
-        use_fid: bool,
-            If `False`, it takes user-specified systematics as input, read from a txt file.
-
-        Returns:
-            -----------
-        bi : np.array,
-                A numpy vector with the Fisher bias.
-
-            """
->>>>>>> b59cfaf3
 
         if self.derivatives is None:
             self.get_derivatives(force=force, method=method)
