![](https://github.com/LSSTDESC/augur/workflows/flake8%20pytest/badge.svg)

# Augur

Augur is a DESC forecasting and inference validation tool. The name comes from the official diviners in ancient Rome whose function was to divine whether the gods approved of a proposed undertaking by observing the behavior of birds. Firecrown is the bird species of choice in DESC.

Augur is a wrapper to firecrown that generates synthetic datasets of abitrary complexity and then calls inference engine to either generate full MCMC or a simple second-order derivative at fiducal model to generate a Fisher matrix forecast.

## Installation

As always, you can force installation through pip like

```pip install augur/```

or actually inside the augur directory running

```python setup.py install```

## Step-by-Step Installation

This step-by-step installaion shows you how to get a working environment with `firecrown` and `augur` that you can hack away efficiently.

Start by creating a new anaconda environment:

```
conda create --name forecasting
conda activate forecasting
```

Next install firecrown and augur.

Install a repo version of firecrown:

```
git clone git@github.com:LSSTDESC/firecrown.git
cd firecrown
```

<<<<<<< HEAD
=======
The current version of `augur` relies on firecrown v0.5 or lower so in the same directory you can do:

```
git checkout tags/v0.5
pip install . -e
```

>>>>>>> b65d1ed5
Now run a `pytest` to see if things work.

Next repeat the same with `augur`:

```
git clone git@github.com:LSSTDESC/augur.git
cd augur
pip install --no-deps -e .
```

You are now ready to try a simple forecast as outlined in the next section.

## Usage

`augur` has changed from its initial version and currently only contains a
`generate` stage where it creates the firecrown-likelihood object and fiducial data vector as specified by the configuration file passed to this stage.

The user can create configuration files to fit their specific purposes following the example configuration files in the [`examples`](./examples) subdirectory. We show a quick example of how to obtain a likelihood object from an example configuration file.

```
from augur.generate import generate
lk = generate('./examples/config_test.yml', return_all_outputs=False, force_read=False)
```

This likelihood object can then be used by `cosmosis`, `cobaya` or `NumCosmo`. For more details follow the examples in the [`firecrown`](https://github.com/LSSTDESC/firecrown) repository.

## Example run for SRD v1
We also include example configuration files for `cosmosis` and `cobaya` to reproduce the results from the [LSST DESC Science Requirements Document](https://arxiv.org/pdf/1809.01669.pdf).

__Note: It is left to the discretion of the user which inference framework to use. In order to run the chains the user can decide whether they want to install `cosmosis`, `cobaya`, or `NumCosmo`, or a combination of them.__

### Cosmosis

First, you will need to have `cosmosis-standard-library` installed. Follow the instructions [here](https://cosmosis.readthedocs.io/en/latest/intro/installation.html) to install cosmosis.

To run the example chain you can just do:

```
cd examples
cosmosis srd_y1_3x2_cosmosis.ini
```

By default, the results from this run will be saved at:

`${AUGUR_DIR}/output/SRD_y1_3x2pt_samples.txt`

Feel free to modify the paths indicated in this configuration file as needed or define the following environment variables:

* `CSL_DIR`: The path to the directory where the cosmosis standard library can be found. It should contain the cosmosis modules.
* `AUGUR_DIR`: The directory where you have `augur` or the `augur` installation.
* `FIRECROWN_DIR`: The directory where you have `firecrown` or the `firecrown` installation.

### Cobaya

Similarly to the case of `cosmosis`, first you need to have `cobaya` installed in order to be able to run the `cobaya` example. Please follow the instructions [here](https://cobaya.readthedocs.io/en/latest/installation.html) to learn how to install `cobaya`.

To run the example chain you can just do:

```
cd examples
cobaya-run cobaya_mcmc.yaml
```

By default the outputs will be saved at `./examples/cobaya_evaluate_output`.<|MERGE_RESOLUTION|>--- conflicted
+++ resolved
@@ -36,8 +36,6 @@
 cd firecrown
 ```
 
-<<<<<<< HEAD
-=======
 The current version of `augur` relies on firecrown v0.5 or lower so in the same directory you can do:
 
 ```
@@ -45,7 +43,6 @@
 pip install . -e
 ```
 
->>>>>>> b65d1ed5
 Now run a `pytest` to see if things work.
 
 Next repeat the same with `augur`:
