--- conflicted
+++ resolved
@@ -3,28 +3,5 @@
 
 from setuptools import setup
 
-<<<<<<< HEAD
-__version__ = None
-pth = os.path.join(
-    os.path.dirname(os.path.realpath(__file__)),
-    "augur",
-    "_version.py")
-with open(pth, 'r') as fp:
-    exec(fp.read())
-
-setup(
-    name='augur',
-    version=__version__,
-    description="DESC Cosmology Forecasting Tool",
-    author="DESC Team",
-    packages=find_packages(),
-    include_package_data=True,
-    scripts=scripts,
-    install_requires=[
-        'pyccl', 'click', 'numpy', 'firecrown',
-        'scipy', 'pandas', 'pyyaml', 'jinja2', 'numdifftools'],
-)
-=======
 if __name__ == "__main__":
-    setup()
->>>>>>> 109ed79b
+    setup()